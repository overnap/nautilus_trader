--- conflicted
+++ resolved
@@ -132,8 +132,6 @@
         self.exec_client = BacktestExecClient(
             exchange=self.exchange,
             account_id=self.account_id,
-            account_type=AccountType.MARGIN,
-            base_currency=USD,
             msgbus=self.msgbus,
             cache=self.cache,
             clock=self.clock,
@@ -1762,8 +1760,6 @@
         self.exec_client = BacktestExecClient(
             exchange=self.exchange,
             account_id=self.account_id,
-            account_type=AccountType.MARGIN,
-            base_currency=BTC,
             msgbus=self.msgbus,
             cache=self.cache,
             clock=self.clock,
@@ -1843,297 +1839,4 @@
         assert self.strategy.object_storer.get_store()[2].liquidity_side == LiquiditySide.TAKER
         assert self.strategy.object_storer.get_store()[7].liquidity_side == LiquiditySide.MAKER
         assert self.strategy.object_storer.get_store()[2].commission == Money(0.00652543, BTC)
-<<<<<<< HEAD
-        assert self.strategy.object_storer.get_store()[7].commission == Money(-0.00217552, BTC)
-=======
-        assert self.strategy.object_storer.get_store()[7].commission == Money(-0.00217552, BTC)
-
-
-class TestL2OrderBookExchange:
-    def setup(self):
-        # Fixture Setup
-        self.clock = TestClock()
-        self.uuid_factory = UUIDFactory()
-        self.logger = Logger(
-            clock=self.clock,
-            level_stdout=LogLevel.DEBUG,
-        )
-
-        self.trader_id = TestStubs.trader_id()
-        self.account_id = TestStubs.account_id()
-
-        self.msgbus = MessageBus(
-            trader_id=self.trader_id,
-            clock=self.clock,
-            logger=self.logger,
-        )
-
-        self.cache = TestStubs.cache()
-
-        self.portfolio = Portfolio(
-            msgbus=self.msgbus,
-            cache=self.cache,
-            clock=self.clock,
-            logger=self.logger,
-        )
-
-        self.data_engine = DataEngine(
-            msgbus=self.msgbus,
-            cache=self.cache,
-            clock=self.clock,
-            logger=self.logger,
-        )
-
-        self.exec_engine = ExecutionEngine(
-            msgbus=self.msgbus,
-            cache=self.cache,
-            clock=self.clock,
-            logger=self.logger,
-        )
-
-        self.risk_engine = RiskEngine(
-            portfolio=self.portfolio,
-            msgbus=self.msgbus,
-            cache=self.cache,
-            clock=self.clock,
-            logger=self.logger,
-        )
-
-        self.exchange = SimulatedExchange(
-            venue=SIM,
-            venue_type=VenueType.ECN,
-            oms_type=OMSType.HEDGING,
-            account_type=AccountType.MARGIN,
-            base_currency=USD,
-            starting_balances=[Money(1_000_000, USD)],
-            default_leverage=Decimal(50),
-            leverages={},
-            is_frozen_account=False,
-            instruments=[AUDUSD_SIM, USDJPY_SIM],
-            modules=[],
-            fill_model=FillModel(),
-            cache=self.cache,
-            clock=self.clock,
-            logger=self.logger,
-            book_type=BookType.L2_MBP,
-        )
-
-        self.exec_client = BacktestExecClient(
-            exchange=self.exchange,
-            account_id=self.account_id,
-            account_type=AccountType.MARGIN,
-            base_currency=USD,
-            msgbus=self.msgbus,
-            cache=self.cache,
-            clock=self.clock,
-            logger=self.logger,
-        )
-
-        # Prepare components
-        self.cache.add_instrument(AUDUSD_SIM)
-        self.cache.add_instrument(USDJPY_SIM)
-        self.cache.add_instrument(AUDUSD_SIM)
-        self.cache.add_instrument(USDJPY_SIM)
-        self.cache.add_order_book(
-            OrderBook.create(
-                instrument=USDJPY_SIM,
-                book_type=BookType.L2_MBP,
-            )
-        )
-
-        self.exec_engine.register_client(self.exec_client)
-        self.exchange.register_client(self.exec_client)
-
-        self.strategy = MockStrategy(bar_type=TestStubs.bartype_usdjpy_1min_bid())
-        self.strategy.register(
-            trader_id=self.trader_id,
-            portfolio=self.portfolio,
-            msgbus=self.msgbus,
-            cache=self.cache,
-            clock=self.clock,
-            logger=self.logger,
-        )
-
-        self.exchange.reset()
-        self.data_engine.start()
-        self.exec_engine.start()
-        self.strategy.start()
-
-    def test_submit_limit_order_aggressive_multiple_levels(self):
-        # Arrange: Prepare market
-        self.cache.add_instrument(USDJPY_SIM)
-
-        quote = QuoteTick(
-            instrument_id=USDJPY_SIM.id,
-            bid=Price.from_str("110.000"),
-            ask=Price.from_str("110.010"),
-            bid_size=Quantity.from_int(1500000),
-            ask_size=Quantity.from_int(1500000),
-            ts_event=0,
-            ts_init=0,
-        )
-        self.data_engine.process(quote)
-        snapshot = TestStubs.order_book_snapshot(
-            instrument_id=USDJPY_SIM.id,
-            bid_volume=1000,
-            ask_volume=1000,
-        )
-        self.data_engine.process(snapshot)
-        self.exchange.process_order_book(snapshot)
-
-        # Create order
-        order = self.strategy.order_factory.limit(
-            instrument_id=USDJPY_SIM.id,
-            order_side=OrderSide.BUY,
-            quantity=Quantity.from_int(2000),
-            price=Price.from_int(20),
-            post_only=False,
-        )
-
-        # Act
-        self.strategy.submit_order(order)
-        self.exchange.process(0)
-
-        # Assert
-        assert order.status == OrderStatus.FILLED
-        assert order.filled_qty == Decimal("2000.0")  # No slippage
-        assert order.avg_px == Decimal("15.33333333333333333333333333")
-        assert self.exchange.get_account().balance_total(USD) == Money(999999.96, USD)
-
-    def test_aggressive_partial_fill(self):
-        # Arrange: Prepare market
-        self.cache.add_instrument(USDJPY_SIM)
-
-        quote = QuoteTick(
-            instrument_id=USDJPY_SIM.id,
-            bid=Price.from_str("110.000"),
-            ask=Price.from_str("110.010"),
-            bid_size=Quantity.from_int(1500),
-            ask_size=Quantity.from_int(1500),
-            ts_event=0,
-            ts_init=0,
-        )
-        self.data_engine.process(quote)
-        snapshot = TestStubs.order_book_snapshot(
-            instrument_id=USDJPY_SIM.id,
-            bid_volume=1000,
-            ask_volume=1000,
-        )
-        self.data_engine.process(snapshot)
-        self.exchange.process_order_book(snapshot)
-
-        # Act
-        order = self.strategy.order_factory.limit(
-            instrument_id=USDJPY_SIM.id,
-            order_side=OrderSide.BUY,
-            quantity=Quantity.from_int(7000),
-            price=Price.from_int(20),
-            post_only=False,
-        )
-        self.strategy.submit_order(order)
-        self.exchange.process(0)
-
-        # Assert
-        assert order.status == OrderStatus.PARTIALLY_FILLED
-        assert order.filled_qty == Quantity.from_str("6000.0")  # No slippage
-        assert order.avg_px == Decimal("15.93333333333333333333333333")
-        assert self.exchange.get_account().balance_total(USD) == Money(999999.88, USD)
-
-    def test_passive_post_only_insert(self):
-        # Arrange: Prepare market
-        self.cache.add_instrument(USDJPY_SIM)
-        # Market is 10 @ 15
-        snapshot = TestStubs.order_book_snapshot(
-            instrument_id=USDJPY_SIM.id, bid_volume=1000, ask_volume=1000
-        )
-        self.data_engine.process(snapshot)
-        self.exchange.process_order_book(snapshot)
-
-        # Act
-        order = self.strategy.order_factory.limit(
-            instrument_id=USDJPY_SIM.id,
-            order_side=OrderSide.SELL,
-            quantity=Quantity.from_int(2000),
-            price=Price.from_str("14"),
-            post_only=True,
-        )
-        self.strategy.submit_order(order)
-        self.exchange.process(0)
-
-        # Assert
-        assert order.status == OrderStatus.ACCEPTED
-
-    # TODO - Need to discuss how we are going to support passive quotes trading now
-    @pytest.mark.skip
-    def test_passive_partial_fill(self):
-        # Arrange: Prepare market
-        self.cache.add_instrument(USDJPY_SIM)
-        # Market is 10 @ 15
-        snapshot = TestStubs.order_book_snapshot(
-            instrument_id=USDJPY_SIM.id, bid_volume=1000, ask_volume=1000
-        )
-        self.data_engine.process(snapshot)
-        self.exchange.process_order_book(snapshot)
-
-        order = self.strategy.order_factory.limit(
-            instrument_id=USDJPY_SIM.id,
-            order_side=OrderSide.SELL,
-            quantity=Quantity.from_int(1000),
-            price=Price.from_str("14"),
-            post_only=False,
-        )
-        self.strategy.submit_order(order)
-
-        # Act
-        tick = TestStubs.quote_tick_3decimal(
-            instrument_id=USDJPY_SIM.id,
-            bid=Price.from_str("15"),
-            bid_volume=Quantity.from_int(1000),
-            ask=Price.from_str("16"),
-            ask_volume=Quantity.from_int(1000),
-        )
-        # New tick will be in cross with our order
-        self.exchange.process_tick(tick)
-
-        # Assert
-        assert order.status == OrderStatus.PARTIALLY_FILLED
-        assert order.filled_qty == Quantity.from_str("1000.0")
-        assert order.avg_px == Decimal("15.0")
-
-    # TODO - Need to discuss how we are going to support passive quotes trading now
-    @pytest.mark.skip
-    def test_passive_fill_on_trade_tick(self):
-        # Arrange: Prepare market
-        # Market is 10 @ 15
-        snapshot = TestStubs.order_book_snapshot(
-            instrument_id=USDJPY_SIM.id, bid_volume=1000, ask_volume=1000
-        )
-        self.data_engine.process(snapshot)
-        self.exchange.process_order_book(snapshot)
-
-        order = self.strategy.order_factory.limit(
-            instrument_id=USDJPY_SIM.id,
-            order_side=OrderSide.SELL,
-            quantity=Quantity.from_int(2000),
-            price=Price.from_str("14"),
-            post_only=False,
-        )
-        self.strategy.submit_order(order)
-
-        # Act
-        tick1 = TradeTick(
-            instrument_id=USDJPY_SIM.id,
-            price=Price.from_str("14.0"),
-            size=Quantity.from_int(1000),
-            aggressor_side=AggressorSide.SELL,
-            match_id="123456789",
-            ts_event=0,
-            ts_init=0,
-        )
-        self.exchange.process_tick(tick1)
-
-        # Assert
-        assert order.status == OrderStatus.PARTIALLY_FILLED
-        assert order.filled_qty == Quantity.from_int(1000.0)  # No slippage
-        assert order.avg_px == Decimal("14.0")
->>>>>>> 4c33a813
+        assert self.strategy.object_storer.get_store()[7].commission == Money(-0.00217552, BTC)