[tool.poetry]
name = "nautilus_trader"
version = "1.201.0"
description = "A high-performance algorithmic trading platform and event-driven backtester"
authors = ["Nautech Systems <info@nautechsystems.io>"]
license = "LGPL-3.0-or-later"
readme = "README.md"
homepage = "https://nautilustrader.io"
repository = "https://github.com/nautechsystems/nautilus_trader"
classifiers = [
    "License :: OSI Approved :: GNU Lesser General Public License v3 or later (LGPLv3+)",
    "Operating System :: OS Independent",
    "Development Status :: 4 - Beta",
    "Topic :: Software Development :: Libraries",
    "Topic :: Software Development :: Libraries :: Python Modules",
    "Topic :: Scientific/Engineering",
    "Topic :: Office/Business :: Financial",
    "Topic :: Office/Business :: Financial :: Investment",
    "Intended Audience :: Developers",
    "Intended Audience :: Financial and Insurance Industry",
    "Intended Audience :: Science/Research",
]
include = [
    # Rust source must be included in the source distributions
    { path = "nautilus_core/*", format = "sdist" },
    { path = "nautilus_core/*[!target]*/*", format = "sdist" },
    # Compiled extensions must be included in the wheel distributions
    { path = "nautilus_trader/**/*.so", format = "wheel" },
    { path = "nautilus_trader/**/*.pyd", format = "wheel" },
    # Include the py.typed file for type checking support
    { path = "nautilus_trader/py.typed", format = "sdist" },
    { path = "nautilus_trader/py.typed", format = "wheel" },
    # Include Python interface files for type checking support
    { path = "nautilus_trader/**/*.pyi", format = "sdist" },
    { path = "nautilus_trader/**/*.pyi", format = "wheel" },
]

[build-system]
requires = [
    "setuptools",
    "poetry-core>=1.9.0",
    "numpy>=2.0.1",
    "Cython==3.0.11",
    "toml>=0.10.2",
]
build-backend = "poetry.core.masonry.api"

[tool.poetry.build]
script = "build.py"
generate-setup-file = false

[tool.poetry.dependencies]
python = ">=3.10,<3.13"
cython = "==3.0.11"  # Build dependency (pinned for stability)
numpy = ">=2.0.1"  # Build dependency
setuptools = ">=73" # Build dependency
toml = "^0.10.2"  # Build dependency
click = "^8.1.7"
fsspec = "==2023.6.0"  # Pinned due breaking changes
msgspec = "^0.18.6"
pandas = "^2.2.2"
pyarrow = ">=17.0.0"
pytz = ">=2024.1.0"
tqdm = "^4.66.5"
uvloop = {version = "^0.20.0", markers = "sys_platform != 'win32'"}

async-timeout = {version = "^4.0.3", optional = true}
betfair_parser = {version = "==0.13.0", optional = true}  # Pinned for stability
defusedxml = {version = "^0.7.1", optional = true}
docker = {version = "^7.1.0", optional = true}
<<<<<<< HEAD
nautilus_ibapi = {version = "==10.19.2", optional = true}  # Pinned for stability
pyjwt = "^2.9.0"
=======
nautilus_ibapi = {version = "==10.19.4", optional = true}  # Pinned for stability
v4-proto = {version = "==5.2.2", optional = true}  # Pinned due breaking protobuf issue
bech32 = {version = "^1.2.0", optional = true}
ecdsa = {version = "^0.19.0", optional = true}
bip-utils = {version = "^2.9.3", optional = true}
pycryptodome = {version = "^3.20.0", optional = true}
>>>>>>> 50893472

[tool.poetry.extras]
betfair = ["betfair_parser"]
docker = ["docker"]
dydx = ["v4-proto", "bech32", "ecdsa", "bip-utils", "pycryptodome"]
ib = ["nautilus_ibapi", "async-timeout", "defusedxml"]

[tool.poetry.group.dev]
optional = true

[tool.poetry.group.dev.dependencies]
black = "^24.8.0"
docformatter = "^1.7.5"
mypy = "^1.11.2"
pandas-stubs = "^2.2.2"
pre-commit = "^3.8.0"
ruff = "^0.6.4"
types-pytz = "^2024.1"
types-requests = "^2.32"
types-toml = "^0.10.2"

[tool.poetry.group.test]
optional = true

[tool.poetry.group.test.dependencies]
coverage = "^7.6.1"
pytest = "^7.4.4"
pytest-aiohttp = "^1.0.5"
pytest-asyncio = "==0.21.1"  # Pinned due Cython: cannot set '__pytest_asyncio_scoped_event_loop' attribute of immutable type
pytest-benchmark = "^4.0.0"
pytest-cov = "^4.1.0"
pytest-mock = "^3.14.0"
pytest-xdist = { version = "^3.6.1", extras = ["psutil"] }

[tool.poetry.group.docs]
optional = true

[tool.poetry.group.docs.dependencies]
numpydoc = "^1.8.0"
linkify-it-py = "^2.0.3"
myst-parser = "^3.0.1"
sphinx_comments = "^0.0.3"
sphinx_markdown_builder = "^0.6.6"

[tool.isort]  # Used by legacy isort for Cython modules
py_version = "310"
skip_glob = ["**/core/rust/*"]
combine_as_imports = true
line_length = 100
ensure_newline_before_comments = true
force_single_line = true
include_trailing_comma = true
multi_line_output = 3
lines_after_imports = 2
use_parentheses = true
filter_files = true

[tool.black]
target_version = ["py310", "py311", "py312"]
line_length = 100

[tool.docformatter]
black = true
make-summary-multi-line = true
pre-summary-new-line = true
blank = true
recursive = true
in-place = true

[tool.ruff]
target-version = "py310"
line-length = 150  # Reduce to 100

exclude = [
    ".benchmarks",
    ".eggs",
    ".git",
    ".mypy_cache",
    ".pytest_cache",
    ".ruff_cache",
    ".venv",
    "build",
    "dist",
    "venv",
]

[tool.ruff.lint]
select = [
    "C4",
    "E",
    "F",
    "W",
    "C90",
    "D",
    # "DTZ",
    "UP",
    "S",
    "T10",
    "ICN",
    "PIE",
    # "PT",
    "PYI",
    "Q",
    "I",
    "RSE",
    "TID",
    # "SIM",
    # "ARG",
    # "ERA",
    "PD",
    # "PGH",
    # "PLW",
    "NPY",
    "RUF",
]

ignore = [
    "D100",  # Missing docstring in public module  **fix**
    "D101",
    "D102",  # Missing docstring in public method  **fix**
    "D103",  # Missing docstring in public function  **fix**
    "D104",  # Missing docstring in public package  **fix**
    "D107",
    "D105",
    "D200",  # One-line docstring should fit on one line with quotes (optional style)
    "D203",  # 1 blank line required before class docstring (optional style)
    "D205",  # 1 blank line required between summary line and description (optional style)
    "D212",  # Multi-line docstring summary should start at the first line (optional style)
    "D400",  # First line should end with a period (not always a first line)
    "D413",  # Missing blank line after last section ('Parameters')
    "D415",  # First line should end with a period, question mark, or exclamation point (not always a first line)
    "D416",  # Section name should end with a colon ('Warnings:', not 'Warnings') (incorrect?)
    "E741",  # Ambiguous variable name (single char)
    "PD901", # `df` is a bad variable name. Be kinder to your future self
    "RUF012",  # Mutable class attributes should be annotated with `typing.ClassVar`
    "S101",  # Use of assert detected (OK in test suite)
    "S105",  # Use of hardcoded password (spurious)
    "S106",  # Use of hardcoded password (spurious)
    "S113",  # Probable use of requests call without timeout **fix**
    "S603",  # `subprocess` call: check for execution of untrusted input **fix**
]

# Allow autofix for all enabled rules (when `--fix`) is provided
fixable = ["ALL"]

unfixable = []
# Allow unused variables when underscore-prefixed.
dummy-variable-rgx = "^(_+|(_+[a-zA-Z0-9_]*[a-zA-Z0-9]+?))$"

[tool.ruff.lint.isort]
force-single-line = true
single-line-exclusions = ["typing"]
lines-after-imports = 2

[tool.ruff.lint.mccabe]
max-complexity = 10

[tool.ruff.lint.per-file-ignores]
"test_perf_logger.py" = ["S311"]

[tool.mypy]
python_version = "3.10"
disallow_incomplete_defs = true
explicit_package_bases = true
ignore_missing_imports = true
namespace_packages = true
no_strict_optional = false
warn_no_return = true
warn_unused_configs = true
warn_unused_ignores = true

[[tool.mypy.overrides]]
no_strict_optional = true
module = [
    "examples/*",
    "nautilus_trader/adapters/betfair/*",
    "nautilus_trader/adapters/binance/*",
    "nautilus_trader/adapters/interactive_brokers/*",
    "nautilus_trader/indicators/ta_lib/*",
]

[tool.pytest.ini_options]
testpaths = ["tests"]
addopts = "-ra --new-first --failed-first --doctest-modules --doctest-glob=\"*.pyx\""
asyncio_mode = "strict"
filterwarnings = [
    "ignore::UserWarning",
    "ignore::DeprecationWarning",
]

[tool.coverage.run]
plugins = ["Cython.Coverage"]
source = ["nautilus_trader"]
omit = [
    "nautilus_trader/adapters/*",
    "nautilus_trader/examples/*",
    "nautilus_trader/test_kit/*",
]

[tool.coverage.report]
fail_under = 0
show_missing = true<|MERGE_RESOLUTION|>--- conflicted
+++ resolved
@@ -68,17 +68,12 @@
 betfair_parser = {version = "==0.13.0", optional = true}  # Pinned for stability
 defusedxml = {version = "^0.7.1", optional = true}
 docker = {version = "^7.1.0", optional = true}
-<<<<<<< HEAD
-nautilus_ibapi = {version = "==10.19.2", optional = true}  # Pinned for stability
-pyjwt = "^2.9.0"
-=======
 nautilus_ibapi = {version = "==10.19.4", optional = true}  # Pinned for stability
 v4-proto = {version = "==5.2.2", optional = true}  # Pinned due breaking protobuf issue
 bech32 = {version = "^1.2.0", optional = true}
 ecdsa = {version = "^0.19.0", optional = true}
 bip-utils = {version = "^2.9.3", optional = true}
 pycryptodome = {version = "^3.20.0", optional = true}
->>>>>>> 50893472
 
 [tool.poetry.extras]
 betfair = ["betfair_parser"]
